--- conflicted
+++ resolved
@@ -1228,11 +1228,7 @@
 			compatible = "atmel,at91rm9200-ohci", "usb-ohci";
 			reg = <0x00600000 0x100000>;
 			interrupts = <32 IRQ_TYPE_LEVEL_HIGH 2>;
-<<<<<<< HEAD
-			clocks = <&usb>, <&uhphs_clk>, <&udphs_clk>,
-=======
 			clocks = <&usb>, <&uhphs_clk>, <&uhphs_clk>,
->>>>>>> e3703f8c
 				 <&uhpck>;
 			clock-names = "usb_clk", "ohci_clk", "hclk", "uhpck";
 			status = "disabled";
