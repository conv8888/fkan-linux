--- conflicted
+++ resolved
@@ -166,47 +166,10 @@
 {
 	int j;
 
-<<<<<<< HEAD
-	if (i == 0) {
-		seq_printf(p, "           ");
-		for_each_online_cpu(j)
-			seq_printf(p, "CPU%d       ",j);
-		seq_putc(p, '\n');
-	}
-
-	if (i < NR_IRQS) {
-		raw_spin_lock_irqsave(&irq_desc[i].lock, flags);
-		action = irq_desc[i].action;
-		if (!action)
-			goto skip;
-		seq_printf(p, "%3d: ",i);
-#ifndef CONFIG_SMP
-		seq_printf(p, "%10u ", kstat_irqs(i));
-#else
-		for_each_online_cpu(j)
-			seq_printf(p, "%10u ", kstat_irqs_cpu(i, j));
-#endif
-		seq_printf(p, " %9s", irq_desc[i].irq_data.chip->name);
-		seq_printf(p, "  %s", action->name);
-
-		for (action=action->next; action; action = action->next)
-			seq_printf(p, ", %s", action->name);
-
-		seq_putc(p, '\n');
-skip:
-		raw_spin_unlock_irqrestore(&irq_desc[i].lock, flags);
-	} else if (i == NR_IRQS) {
-		seq_printf(p, "NMI: ");
-		for_each_online_cpu(j)
-			seq_printf(p, "%10u ", cpu_data(j).__nmi_count);
-		seq_printf(p, "     Non-maskable interrupts\n");
-	}
-=======
 	seq_printf(p, "NMI: ");
 	for_each_online_cpu(j)
 		seq_printf(p, "%10u ", cpu_data(j).__nmi_count);
 	seq_printf(p, "     Non-maskable interrupts\n");
->>>>>>> 00b317a4
 	return 0;
 }
 
@@ -348,15 +311,7 @@
 static void sun4u_irq_eoi(struct irq_data *data)
 {
 	struct irq_handler_data *handler_data = data->handler_data;
-<<<<<<< HEAD
-	struct irq_desc *desc = irq_desc + data->irq;
-
-	if (unlikely(desc->status & (IRQ_DISABLED|IRQ_INPROGRESS)))
-		return;
-
-=======
-
->>>>>>> 00b317a4
+
 	if (likely(handler_data))
 		upa_writeq(ICLR_IDLE, handler_data->iclr);
 }
@@ -410,10 +365,6 @@
 static void sun4v_irq_eoi(struct irq_data *data)
 {
 	unsigned int ino = irq_table[data->irq].dev_ino;
-<<<<<<< HEAD
-	struct irq_desc *desc = irq_desc + data->irq;
-=======
->>>>>>> 00b317a4
 	int err;
 
 	err = sun4v_intr_setstate(ino, HV_INTR_STATE_IDLE);
@@ -489,19 +440,9 @@
 
 static void sun4v_virq_eoi(struct irq_data *data)
 {
-<<<<<<< HEAD
-	struct irq_desc *desc = irq_desc + data->irq;
 	unsigned long dev_handle, dev_ino;
 	int err;
 
-	if (unlikely(desc->status & (IRQ_DISABLED|IRQ_INPROGRESS)))
-		return;
-
-=======
-	unsigned long dev_handle, dev_ino;
-	int err;
-
->>>>>>> 00b317a4
 	dev_handle = irq_table[data->irq].dev_handle;
 	dev_ino = irq_table[data->irq].dev_ino;
 
@@ -519,10 +460,7 @@
 	.irq_disable		= sun4u_irq_disable,
 	.irq_eoi		= sun4u_irq_eoi,
 	.irq_set_affinity	= sun4u_set_affinity,
-<<<<<<< HEAD
-=======
 	.flags			= IRQCHIP_EOI_IF_HANDLED,
->>>>>>> 00b317a4
 };
 
 static struct irq_chip sun4v_irq = {
@@ -531,10 +469,7 @@
 	.irq_disable		= sun4v_irq_disable,
 	.irq_eoi		= sun4v_irq_eoi,
 	.irq_set_affinity	= sun4v_set_affinity,
-<<<<<<< HEAD
-=======
 	.flags			= IRQCHIP_EOI_IF_HANDLED,
->>>>>>> 00b317a4
 };
 
 static struct irq_chip sun4v_virq = {
@@ -543,18 +478,6 @@
 	.irq_disable		= sun4v_virq_disable,
 	.irq_eoi		= sun4v_virq_eoi,
 	.irq_set_affinity	= sun4v_virt_set_affinity,
-<<<<<<< HEAD
-};
-
-static void pre_flow_handler(unsigned int irq, struct irq_desc *desc)
-{
-	struct irq_handler_data *handler_data = get_irq_data(irq);
-	unsigned int ino = irq_table[irq].dev_ino;
-
-	handler_data->pre_handler(ino, handler_data->arg1, handler_data->arg2);
-
-	handle_fasteoi_irq(irq, desc);
-=======
 	.flags			= IRQCHIP_EOI_IF_HANDLED,
 };
 
@@ -564,19 +487,13 @@
 	unsigned int ino = irq_table[d->irq].dev_ino;
 
 	handler_data->pre_handler(ino, handler_data->arg1, handler_data->arg2);
->>>>>>> 00b317a4
 }
 
 void irq_install_pre_handler(int irq,
 			     void (*func)(unsigned int, void *, void *),
 			     void *arg1, void *arg2)
 {
-<<<<<<< HEAD
-	struct irq_handler_data *handler_data = get_irq_data(irq);
-	struct irq_desc *desc = irq_desc + irq;
-=======
 	struct irq_handler_data *handler_data = irq_get_handler_data(irq);
->>>>>>> 00b317a4
 
 	handler_data->pre_handler = func;
 	handler_data->arg1 = arg1;
@@ -600,21 +517,11 @@
 	if (!irq) {
 		irq = irq_alloc(0, ino);
 		bucket_set_irq(__pa(bucket), irq);
-<<<<<<< HEAD
-		set_irq_chip_and_handler_name(irq,
-					      &sun4u_irq,
-					      handle_fasteoi_irq,
-					      "IVEC");
-	}
-
-	handler_data = get_irq_data(irq);
-=======
 		irq_set_chip_and_handler_name(irq, &sun4u_irq,
 					      handle_fasteoi_irq, "IVEC");
 	}
 
 	handler_data = irq_get_handler_data(irq);
->>>>>>> 00b317a4
 	if (unlikely(handler_data))
 		goto out;
 
@@ -623,11 +530,7 @@
 		prom_printf("IRQ: kzalloc(irq_handler_data) failed.\n");
 		prom_halt();
 	}
-<<<<<<< HEAD
-	set_irq_data(irq, handler_data);
-=======
 	irq_set_handler_data(irq, handler_data);
->>>>>>> 00b317a4
 
 	handler_data->imap  = imap;
 	handler_data->iclr  = iclr;
@@ -650,20 +553,11 @@
 	if (!irq) {
 		irq = irq_alloc(0, sysino);
 		bucket_set_irq(__pa(bucket), irq);
-<<<<<<< HEAD
-		set_irq_chip_and_handler_name(irq, chip,
-					      handle_fasteoi_irq,
-					      "IVEC");
-	}
-
-	handler_data = get_irq_data(irq);
-=======
 		irq_set_chip_and_handler_name(irq, chip, handle_fasteoi_irq,
 					      "IVEC");
 	}
 
 	handler_data = irq_get_handler_data(irq);
->>>>>>> 00b317a4
 	if (unlikely(handler_data))
 		goto out;
 
@@ -672,11 +566,7 @@
 		prom_printf("IRQ: kzalloc(irq_handler_data) failed.\n");
 		prom_halt();
 	}
-<<<<<<< HEAD
-	set_irq_data(irq, handler_data);
-=======
 	irq_set_handler_data(irq, handler_data);
->>>>>>> 00b317a4
 
 	/* Catch accidental accesses to these things.  IMAP/ICLR handling
 	 * is done by hypervisor calls on sun4v platforms, not by direct
@@ -701,10 +591,6 @@
 	struct irq_handler_data *handler_data;
 	unsigned long hv_err, cookie;
 	struct ino_bucket *bucket;
-<<<<<<< HEAD
-	struct irq_desc *desc;
-=======
->>>>>>> 00b317a4
 	unsigned int irq;
 
 	bucket = kzalloc(sizeof(struct ino_bucket), GFP_ATOMIC);
@@ -725,12 +611,7 @@
 	irq = irq_alloc(devhandle, devino);
 	bucket_set_irq(__pa(bucket), irq);
 
-<<<<<<< HEAD
-	set_irq_chip_and_handler_name(irq, &sun4v_virq,
-				      handle_fasteoi_irq,
-=======
 	irq_set_chip_and_handler_name(irq, &sun4v_virq, handle_fasteoi_irq,
->>>>>>> 00b317a4
 				      "IVEC");
 
 	handler_data = kzalloc(sizeof(struct irq_handler_data), GFP_ATOMIC);
@@ -741,15 +622,8 @@
 	 * especially wrt. locking, we do not let request_irq() enable
 	 * the interrupt.
 	 */
-<<<<<<< HEAD
-	desc = irq_desc + irq;
-	desc->status |= IRQ_NOAUTOEN;
-
-	set_irq_data(irq, handler_data);
-=======
 	irq_set_status_flags(irq, IRQ_NOAUTOEN);
 	irq_set_handler_data(irq, handler_data);
->>>>>>> 00b317a4
 
 	/* Catch accidental accesses to these things.  IMAP/ICLR handling
 	 * is done by hypervisor calls on sun4v platforms, not by direct
@@ -815,14 +689,7 @@
 		irq = bucket_get_irq(bucket_pa);
 		bucket_clear_chain_pa(bucket_pa);
 
-<<<<<<< HEAD
-		desc = irq_desc + irq;
-
-		if (!(desc->status & IRQ_DISABLED))
-			desc->handle_irq(irq, desc);
-=======
 		generic_handle_irq(irq);
->>>>>>> 00b317a4
 
 		bucket_pa = next_pa;
 	}
@@ -869,24 +736,12 @@
 		struct irq_data *data = irq_desc_get_irq_data(desc);
 		unsigned long flags;
 
-<<<<<<< HEAD
-		raw_spin_lock_irqsave(&irq_desc[irq].lock, flags);
-		if (irq_desc[irq].action &&
-		    !(irq_desc[irq].status & IRQ_PER_CPU)) {
-			struct irq_data *data = irq_get_irq_data(irq);
-
-			if (data->chip->irq_set_affinity)
-				data->chip->irq_set_affinity(data,
-				                             data->affinity,
-				                             false);
-=======
 		raw_spin_lock_irqsave(&desc->lock, flags);
 		if (desc->action && !irqd_is_per_cpu(data)) {
 			if (data->chip->irq_set_affinity)
 				data->chip->irq_set_affinity(data,
 							     data->affinity,
 							     false);
->>>>>>> 00b317a4
 		}
 		raw_spin_unlock_irqrestore(&desc->lock, flags);
 	}
