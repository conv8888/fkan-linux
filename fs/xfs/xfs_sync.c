--- conflicted
+++ resolved
@@ -385,7 +385,6 @@
 {
 	int			error, error2 = 0;
 
-<<<<<<< HEAD
 	/*
 	 * Log all pending size and timestamp updates.  The vfs writeback
 	 * code is supposed to do this, but due to its overagressive
@@ -396,13 +395,7 @@
 	 */
 	xfs_inode_ag_iterator(mp, xfs_log_dirty_inode, 0);
 
-	xfs_qm_sync(mp, SYNC_TRYLOCK);
-	xfs_qm_sync(mp, SYNC_WAIT);
-
-	/* force out the newly dirtied log buffers */
-=======
 	/* force out the log */
->>>>>>> 40d344ec
 	xfs_log_force(mp, XFS_LOG_SYNC);
 
 	/* write superblock and hoover up shutdown errors */
