--- conflicted
+++ resolved
@@ -13,11 +13,7 @@
 int qla4xxx_hw_reset(struct scsi_qla_host *ha);
 int ql4xxx_lock_drvr_wait(struct scsi_qla_host *a);
 int qla4xxx_send_command_to_isp(struct scsi_qla_host *ha, struct srb *srb);
-<<<<<<< HEAD
-int qla4xxx_initialize_adapter(struct scsi_qla_host *ha);
-=======
 int qla4xxx_initialize_adapter(struct scsi_qla_host *ha, int is_reset);
->>>>>>> 6350323a
 int qla4xxx_soft_reset(struct scsi_qla_host *ha);
 irqreturn_t qla4xxx_intr_handler(int irq, void *dev_id);
 
@@ -157,19 +153,13 @@
 			  uint32_t *mbx_sts);
 int qla4xxx_clear_ddb_entry(struct scsi_qla_host *ha, uint32_t fw_ddb_index);
 int qla4xxx_send_passthru0(struct iscsi_task *task);
-<<<<<<< HEAD
-=======
 void qla4xxx_free_ddb_index(struct scsi_qla_host *ha);
->>>>>>> 6350323a
 int qla4xxx_get_mgmt_data(struct scsi_qla_host *ha, uint16_t fw_ddb_index,
 			  uint16_t stats_size, dma_addr_t stats_dma);
 void qla4xxx_update_session_conn_param(struct scsi_qla_host *ha,
 				       struct ddb_entry *ddb_entry);
-<<<<<<< HEAD
-=======
 void qla4xxx_update_session_conn_fwddb_param(struct scsi_qla_host *ha,
 					     struct ddb_entry *ddb_entry);
->>>>>>> 6350323a
 int qla4xxx_bootdb_by_index(struct scsi_qla_host *ha,
 			    struct dev_db_entry *fw_ddb_entry,
 			    dma_addr_t fw_ddb_entry_dma, uint16_t ddb_index);
@@ -182,8 +172,6 @@
 int qla4xxx_restore_factory_defaults(struct scsi_qla_host *ha,
 				     uint32_t region, uint32_t field0,
 				     uint32_t field1);
-<<<<<<< HEAD
-=======
 int qla4xxx_get_ddb_index(struct scsi_qla_host *ha, uint16_t *ddb_index);
 void qla4xxx_login_flash_ddb(struct iscsi_cls_session *cls_session);
 int qla4xxx_unblock_ddb(struct iscsi_cls_session *cls_session);
@@ -193,16 +181,12 @@
 int qla4xxx_ddb_change(struct scsi_qla_host *ha, uint32_t fw_ddb_index,
 		       struct ddb_entry *ddb_entry, uint32_t state);
 void qla4xxx_build_ddb_list(struct scsi_qla_host *ha, int is_reset);
->>>>>>> 6350323a
 
 /* BSG Functions */
 int qla4xxx_bsg_request(struct bsg_job *bsg_job);
 int qla4xxx_process_vendor_specific(struct bsg_job *bsg_job);
-<<<<<<< HEAD
-=======
 
 void qla4xxx_arm_relogin_timer(struct ddb_entry *ddb_entry);
->>>>>>> 6350323a
 
 extern int ql4xextended_error_logging;
 extern int ql4xdontresethba;
