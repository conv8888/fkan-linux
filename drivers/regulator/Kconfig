--- conflicted
+++ resolved
@@ -77,7 +77,6 @@
 config REGULATOR_AD5398
 	tristate "Analog Devices AD5398/AD5821 regulators"
 	depends on I2C
-<<<<<<< HEAD
 	help
 	  This driver supports AD5398 and AD5821 current regulator chips.
 	  If building into module, its name is ad5398.ko.
@@ -134,64 +133,6 @@
 	tristate "Intersil ISL6271A Power regulator"
 	depends on I2C
 	help
-=======
-	help
-	  This driver supports AD5398 and AD5821 current regulator chips.
-	  If building into module, its name is ad5398.ko.
-
-config REGULATOR_AAT2870
-	tristate "AnalogicTech AAT2870 Regulators"
-	depends on MFD_AAT2870_CORE
-	help
-	  If you have a AnalogicTech AAT2870 say Y to enable the
-	  regulator driver.
-
-config REGULATOR_DA903X
-	tristate "Dialog Semiconductor DA9030/DA9034 regulators"
-	depends on PMIC_DA903X
-	help
-	  Say y here to support the BUCKs and LDOs regulators found on
-	  Dialog Semiconductor DA9030/DA9034 PMIC.
-
-config REGULATOR_DA9052
-	tristate "Dialog Semiconductor DA9052/DA9053 regulators"
-	depends on PMIC_DA9052
-	help
-	  This driver supports the voltage regulators of DA9052-BC and
-	  DA9053-AA/Bx PMIC.
-
-config REGULATOR_ANATOP
-	tristate "Freescale i.MX on-chip ANATOP LDO regulators"
-	depends on MFD_ANATOP
-	help
-	  Say y here to support Freescale i.MX on-chip ANATOP LDOs
-	  regulators. It is recommended that this option be
-	  enabled on i.MX6 platform.
-
-config REGULATOR_MC13XXX_CORE
-	tristate
-
-config REGULATOR_MC13783
-	tristate "Freescale MC13783 regulator driver"
-	depends on MFD_MC13783
-	select REGULATOR_MC13XXX_CORE
-	help
-	  Say y here to support the regulators found on the Freescale MC13783
-	  PMIC.
-
-config REGULATOR_MC13892
-	tristate "Freescale MC13892 regulator driver"
-	depends on MFD_MC13XXX
-	select REGULATOR_MC13XXX_CORE
-	help
-	  Say y here to support the regulators found on the Freescale MC13892
-	  PMIC.
-
-config REGULATOR_ISL6271A
-	tristate "Intersil ISL6271A Power regulator"
-	depends on I2C
-	help
->>>>>>> 511f1cb6
 	  This driver supports ISL6271A voltage regulator chip.
 
 config REGULATOR_88PM8607
@@ -317,17 +258,6 @@
 	  This driver supports the voltage domain regulators controlled by the
 	  DB8500 PRCMU
 
-<<<<<<< HEAD
-config REGULATOR_BQ24022
-	tristate "TI bq24022 Dual Input 1-Cell Li-Ion Charger IC"
-	help
-	  This driver controls a TI bq24022 Charger attached via
-	  GPIOs. The provided current regulator can enable/disable
-	  charging select between 100 mA and 500 mA charging current
-	  limit.
-
-=======
->>>>>>> 511f1cb6
 config REGULATOR_TPS6105X
 	tristate "TI TPS6105X Power regulators"
 	depends on TPS6105X
