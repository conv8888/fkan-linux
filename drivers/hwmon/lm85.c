--- conflicted
+++ resolved
@@ -1218,7 +1218,6 @@
 		case LM85_VERSTEP_ADT7468_2:
 			type_name = "adt7468";
 			break;
-<<<<<<< HEAD
 		}
 	} else if (company == LM85_COMPANY_SMSC) {
 		switch (verstep) {
@@ -1231,20 +1230,6 @@
 			type_name = "emc6d102";
 			break;
 		}
-=======
-		}
-	} else if (company == LM85_COMPANY_SMSC) {
-		switch (verstep) {
-		case LM85_VERSTEP_EMC6D100_A0:
-		case LM85_VERSTEP_EMC6D100_A1:
-			/* Note: we can't tell a '100 from a '101 */
-			type_name = "emc6d100";
-			break;
-		case LM85_VERSTEP_EMC6D102:
-			type_name = "emc6d102";
-			break;
-		}
->>>>>>> 2fbe74b9
 	} else {
 		dev_dbg(&adapter->dev,
 			"Autodetection failed: unknown vendor\n");
