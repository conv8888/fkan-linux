/*
    lm85.c - Part of lm_sensors, Linux kernel modules for hardware
             monitoring
    Copyright (c) 1998, 1999  Frodo Looijaard <frodol@dds.nl>
    Copyright (c) 2002, 2003  Philip Pokorny <ppokorny@penguincomputing.com>
    Copyright (c) 2003        Margit Schubert-While <margitsw@t-online.de>
    Copyright (c) 2004        Justin Thiessen <jthiessen@penguincomputing.com>
    Copyright (C) 2007, 2008  Jean Delvare <khali@linux-fr.org>

    Chip details at	      <http://www.national.com/ds/LM/LM85.pdf>

    This program is free software; you can redistribute it and/or modify
    it under the terms of the GNU General Public License as published by
    the Free Software Foundation; either version 2 of the License, or
    (at your option) any later version.

    This program is distributed in the hope that it will be useful,
    but WITHOUT ANY WARRANTY; without even the implied warranty of
    MERCHANTABILITY or FITNESS FOR A PARTICULAR PURPOSE.  See the
    GNU General Public License for more details.

    You should have received a copy of the GNU General Public License
    along with this program; if not, write to the Free Software
    Foundation, Inc., 675 Mass Ave, Cambridge, MA 02139, USA.
*/

#include <linux/module.h>
#include <linux/init.h>
#include <linux/slab.h>
#include <linux/jiffies.h>
#include <linux/i2c.h>
#include <linux/hwmon.h>
#include <linux/hwmon-vid.h>
#include <linux/hwmon-sysfs.h>
#include <linux/err.h>
#include <linux/mutex.h>

/* Addresses to scan */
static const unsigned short normal_i2c[] = { 0x2c, 0x2d, 0x2e, I2C_CLIENT_END };

/* Insmod parameters */
I2C_CLIENT_INSMOD_7(lm85b, lm85c, adm1027, adt7463, adt7468, emc6d100,
		    emc6d102);

/* The LM85 registers */

#define	LM85_REG_IN(nr)			(0x20 + (nr))
#define	LM85_REG_IN_MIN(nr)		(0x44 + (nr) * 2)
#define	LM85_REG_IN_MAX(nr)		(0x45 + (nr) * 2)

#define	LM85_REG_TEMP(nr)		(0x25 + (nr))
#define	LM85_REG_TEMP_MIN(nr)		(0x4e + (nr) * 2)
#define	LM85_REG_TEMP_MAX(nr)		(0x4f + (nr) * 2)

/* Fan speeds are LSB, MSB (2 bytes) */
#define	LM85_REG_FAN(nr)		(0x28 + (nr) * 2)
#define	LM85_REG_FAN_MIN(nr)		(0x54 + (nr) * 2)

#define	LM85_REG_PWM(nr)		(0x30 + (nr))

#define	LM85_REG_COMPANY		0x3e
#define	LM85_REG_VERSTEP		0x3f

#define	ADT7468_REG_CFG5		0x7c
#define		ADT7468_OFF64		0x01
#define	IS_ADT7468_OFF64(data)		\
	((data)->type == adt7468 && !((data)->cfg5 & ADT7468_OFF64))

/* These are the recognized values for the above regs */
#define	LM85_COMPANY_NATIONAL		0x01
#define	LM85_COMPANY_ANALOG_DEV		0x41
#define	LM85_COMPANY_SMSC		0x5c
#define	LM85_VERSTEP_VMASK              0xf0
#define	LM85_VERSTEP_GENERIC		0x60
#define	LM85_VERSTEP_LM85C		0x60
#define	LM85_VERSTEP_LM85B		0x62
#define	LM85_VERSTEP_ADM1027		0x60
#define	LM85_VERSTEP_ADT7463		0x62
#define	LM85_VERSTEP_ADT7463C		0x6A
#define	LM85_VERSTEP_ADT7468_1		0x71
#define	LM85_VERSTEP_ADT7468_2		0x72
#define	LM85_VERSTEP_EMC6D100_A0        0x60
#define	LM85_VERSTEP_EMC6D100_A1        0x61
#define	LM85_VERSTEP_EMC6D102		0x65

#define	LM85_REG_CONFIG			0x40

#define	LM85_REG_ALARM1			0x41
#define	LM85_REG_ALARM2			0x42

#define	LM85_REG_VID			0x43

/* Automated FAN control */
#define	LM85_REG_AFAN_CONFIG(nr)	(0x5c + (nr))
#define	LM85_REG_AFAN_RANGE(nr)		(0x5f + (nr))
#define	LM85_REG_AFAN_SPIKE1		0x62
#define	LM85_REG_AFAN_MINPWM(nr)	(0x64 + (nr))
#define	LM85_REG_AFAN_LIMIT(nr)		(0x67 + (nr))
#define	LM85_REG_AFAN_CRITICAL(nr)	(0x6a + (nr))
#define	LM85_REG_AFAN_HYST1		0x6d
#define	LM85_REG_AFAN_HYST2		0x6e

#define	ADM1027_REG_EXTEND_ADC1		0x76
#define	ADM1027_REG_EXTEND_ADC2		0x77

#define EMC6D100_REG_ALARM3             0x7d
/* IN5, IN6 and IN7 */
#define	EMC6D100_REG_IN(nr)             (0x70 + ((nr) - 5))
#define	EMC6D100_REG_IN_MIN(nr)         (0x73 + ((nr) - 5) * 2)
#define	EMC6D100_REG_IN_MAX(nr)         (0x74 + ((nr) - 5) * 2)
#define	EMC6D102_REG_EXTEND_ADC1	0x85
#define	EMC6D102_REG_EXTEND_ADC2	0x86
#define	EMC6D102_REG_EXTEND_ADC3	0x87
#define	EMC6D102_REG_EXTEND_ADC4	0x88


/* Conversions. Rounding and limit checking is only done on the TO_REG
   variants. Note that you should be a bit careful with which arguments
   these macros are called: arguments may be evaluated more than once.
 */

/* IN are scaled acording to built-in resistors */
static const int lm85_scaling[] = {  /* .001 Volts */
	2500, 2250, 3300, 5000, 12000,
	3300, 1500, 1800 /*EMC6D100*/
};
#define SCALE(val, from, to)	(((val) * (to) + ((from) / 2)) / (from))

#define INS_TO_REG(n, val)	\
		SENSORS_LIMIT(SCALE(val, lm85_scaling[n], 192), 0, 255)

#define INSEXT_FROM_REG(n, val, ext)	\
		SCALE(((val) << 4) + (ext), 192 << 4, lm85_scaling[n])

#define INS_FROM_REG(n, val)	SCALE((val), 192, lm85_scaling[n])

/* FAN speed is measured using 90kHz clock */
static inline u16 FAN_TO_REG(unsigned long val)
{
	if (!val)
		return 0xffff;
	return SENSORS_LIMIT(5400000 / val, 1, 0xfffe);
}
#define FAN_FROM_REG(val)	((val) == 0 ? -1 : (val) == 0xffff ? 0 : \
				 5400000 / (val))

/* Temperature is reported in .001 degC increments */
#define TEMP_TO_REG(val)	\
		SENSORS_LIMIT(SCALE(val, 1000, 1), -127, 127)
#define TEMPEXT_FROM_REG(val, ext)	\
		SCALE(((val) << 4) + (ext), 16, 1000)
#define TEMP_FROM_REG(val)	((val) * 1000)

#define PWM_TO_REG(val)			SENSORS_LIMIT(val, 0, 255)
#define PWM_FROM_REG(val)		(val)


/* ZONEs have the following parameters:
 *    Limit (low) temp,           1. degC
 *    Hysteresis (below limit),   1. degC (0-15)
 *    Range of speed control,     .1 degC (2-80)
 *    Critical (high) temp,       1. degC
 *
 * FAN PWMs have the following parameters:
 *    Reference Zone,                 1, 2, 3, etc.
 *    Spinup time,                    .05 sec
 *    PWM value at limit/low temp,    1 count
 *    PWM Frequency,                  1. Hz
 *    PWM is Min or OFF below limit,  flag
 *    Invert PWM output,              flag
 *
 * Some chips filter the temp, others the fan.
 *    Filter constant (or disabled)   .1 seconds
 */

/* These are the zone temperature range encodings in .001 degree C */
static const int lm85_range_map[] = {
	2000, 2500, 3300, 4000, 5000, 6600, 8000, 10000,
	13300, 16000, 20000, 26600, 32000, 40000, 53300, 80000
};

static int RANGE_TO_REG(int range)
{
	int i;

	/* Find the closest match */
	for (i = 0; i < 15; ++i) {
		if (range <= (lm85_range_map[i] + lm85_range_map[i + 1]) / 2)
			break;
	}

	return i;
}
#define RANGE_FROM_REG(val)	lm85_range_map[(val) & 0x0f]

/* These are the PWM frequency encodings */
static const int lm85_freq_map[8] = { /* 1 Hz */
	10, 15, 23, 30, 38, 47, 61, 94
};
static const int adm1027_freq_map[8] = { /* 1 Hz */
	11, 15, 22, 29, 35, 44, 59, 88
};

static int FREQ_TO_REG(const int *map, int freq)
{
	int i;

	/* Find the closest match */
	for (i = 0; i < 7; ++i)
		if (freq <= (map[i] + map[i + 1]) / 2)
			break;
	return i;
}

static int FREQ_FROM_REG(const int *map, u8 reg)
{
	return map[reg & 0x07];
}

/* Since we can't use strings, I'm abusing these numbers
 *   to stand in for the following meanings:
 *      1 -- PWM responds to Zone 1
 *      2 -- PWM responds to Zone 2
 *      3 -- PWM responds to Zone 3
 *     23 -- PWM responds to the higher temp of Zone 2 or 3
 *    123 -- PWM responds to highest of Zone 1, 2, or 3
 *      0 -- PWM is always at 0% (ie, off)
 *     -1 -- PWM is always at 100%
 *     -2 -- PWM responds to manual control
 */

static const int lm85_zone_map[] = { 1, 2, 3, -1, 0, 23, 123, -2 };
#define ZONE_FROM_REG(val)	lm85_zone_map[(val) >> 5]

static int ZONE_TO_REG(int zone)
{
	int i;

	for (i = 0; i <= 7; ++i)
		if (zone == lm85_zone_map[i])
			break;
	if (i > 7)   /* Not found. */
		i = 3;  /* Always 100% */
	return i << 5;
}

#define HYST_TO_REG(val)	SENSORS_LIMIT(((val) + 500) / 1000, 0, 15)
#define HYST_FROM_REG(val)	((val) * 1000)

/* Chip sampling rates
 *
 * Some sensors are not updated more frequently than once per second
 *    so it doesn't make sense to read them more often than that.
 *    We cache the results and return the saved data if the driver
 *    is called again before a second has elapsed.
 *
 * Also, there is significant configuration data for this chip
 *    given the automatic PWM fan control that is possible.  There
 *    are about 47 bytes of config data to only 22 bytes of actual
 *    readings.  So, we keep the config data up to date in the cache
 *    when it is written and only sample it once every 1 *minute*
 */
#define LM85_DATA_INTERVAL  (HZ + HZ / 2)
#define LM85_CONFIG_INTERVAL  (1 * 60 * HZ)

/* LM85 can automatically adjust fan speeds based on temperature
 * This structure encapsulates an entire Zone config.  There are
 * three zones (one for each temperature input) on the lm85
 */
struct lm85_zone {
	s8 limit;	/* Low temp limit */
	u8 hyst;	/* Low limit hysteresis. (0-15) */
	u8 range;	/* Temp range, encoded */
	s8 critical;	/* "All fans ON" temp limit */
	u8 off_desired; /* Actual "off" temperature specified.  Preserved
			 * to prevent "drift" as other autofan control
			 * values change.
			 */
	u8 max_desired; /* Actual "max" temperature specified.  Preserved
			 * to prevent "drift" as other autofan control
			 * values change.
			 */
};

struct lm85_autofan {
	u8 config;	/* Register value */
	u8 min_pwm;	/* Minimum PWM value, encoded */
	u8 min_off;	/* Min PWM or OFF below "limit", flag */
};

/* For each registered chip, we need to keep some data in memory.
   The structure is dynamically allocated. */
struct lm85_data {
	struct device *hwmon_dev;
	const int *freq_map;
	enum chips type;

	struct mutex update_lock;
	int valid;		/* !=0 if following fields are valid */
	unsigned long last_reading;	/* In jiffies */
	unsigned long last_config;	/* In jiffies */

	u8 in[8];		/* Register value */
	u8 in_max[8];		/* Register value */
	u8 in_min[8];		/* Register value */
	s8 temp[3];		/* Register value */
	s8 temp_min[3];		/* Register value */
	s8 temp_max[3];		/* Register value */
	u16 fan[4];		/* Register value */
	u16 fan_min[4];		/* Register value */
	u8 pwm[3];		/* Register value */
	u8 pwm_freq[3];		/* Register encoding */
	u8 temp_ext[3];		/* Decoded values */
	u8 in_ext[8];		/* Decoded values */
	u8 vid;			/* Register value */
	u8 vrm;			/* VRM version */
	u32 alarms;		/* Register encoding, combined */
	u8 cfg5;		/* Config Register 5 on ADT7468 */
	struct lm85_autofan autofan[3];
	struct lm85_zone zone[3];
};

static int lm85_detect(struct i2c_client *client, int kind,
		       struct i2c_board_info *info);
static int lm85_probe(struct i2c_client *client,
		      const struct i2c_device_id *id);
static int lm85_remove(struct i2c_client *client);

static int lm85_read_value(struct i2c_client *client, u8 reg);
static void lm85_write_value(struct i2c_client *client, u8 reg, int value);
static struct lm85_data *lm85_update_device(struct device *dev);


static const struct i2c_device_id lm85_id[] = {
	{ "adm1027", adm1027 },
	{ "adt7463", adt7463 },
	{ "lm85", any_chip },
	{ "lm85b", lm85b },
	{ "lm85c", lm85c },
	{ "emc6d100", emc6d100 },
	{ "emc6d101", emc6d100 },
	{ "emc6d102", emc6d102 },
	{ }
};
MODULE_DEVICE_TABLE(i2c, lm85_id);

static struct i2c_driver lm85_driver = {
	.class		= I2C_CLASS_HWMON,
	.driver = {
		.name   = "lm85",
	},
	.probe		= lm85_probe,
	.remove		= lm85_remove,
	.id_table	= lm85_id,
	.detect		= lm85_detect,
	.address_data	= &addr_data,
};


/* 4 Fans */
static ssize_t show_fan(struct device *dev, struct device_attribute *attr,
		char *buf)
{
	int nr = to_sensor_dev_attr(attr)->index;
	struct lm85_data *data = lm85_update_device(dev);
	return sprintf(buf, "%d\n", FAN_FROM_REG(data->fan[nr]));
}

static ssize_t show_fan_min(struct device *dev, struct device_attribute *attr,
		char *buf)
{
	int nr = to_sensor_dev_attr(attr)->index;
	struct lm85_data *data = lm85_update_device(dev);
	return sprintf(buf, "%d\n", FAN_FROM_REG(data->fan_min[nr]));
}

static ssize_t set_fan_min(struct device *dev, struct device_attribute *attr,
		const char *buf, size_t count)
{
	int nr = to_sensor_dev_attr(attr)->index;
	struct i2c_client *client = to_i2c_client(dev);
	struct lm85_data *data = i2c_get_clientdata(client);
	unsigned long val = simple_strtoul(buf, NULL, 10);

	mutex_lock(&data->update_lock);
	data->fan_min[nr] = FAN_TO_REG(val);
	lm85_write_value(client, LM85_REG_FAN_MIN(nr), data->fan_min[nr]);
	mutex_unlock(&data->update_lock);
	return count;
}

#define show_fan_offset(offset)						\
static SENSOR_DEVICE_ATTR(fan##offset##_input, S_IRUGO,			\
		show_fan, NULL, offset - 1);				\
static SENSOR_DEVICE_ATTR(fan##offset##_min, S_IRUGO | S_IWUSR,		\
		show_fan_min, set_fan_min, offset - 1)

show_fan_offset(1);
show_fan_offset(2);
show_fan_offset(3);
show_fan_offset(4);

/* vid, vrm, alarms */

static ssize_t show_vid_reg(struct device *dev, struct device_attribute *attr,
		char *buf)
{
	struct lm85_data *data = lm85_update_device(dev);
	int vid;

	if (data->type == adt7463 && (data->vid & 0x80)) {
		/* 6-pin VID (VRM 10) */
		vid = vid_from_reg(data->vid & 0x3f, data->vrm);
	} else {
		/* 5-pin VID (VRM 9) */
		vid = vid_from_reg(data->vid & 0x1f, data->vrm);
	}

	return sprintf(buf, "%d\n", vid);
}

static DEVICE_ATTR(cpu0_vid, S_IRUGO, show_vid_reg, NULL);

static ssize_t show_vrm_reg(struct device *dev, struct device_attribute *attr,
		char *buf)
{
	struct lm85_data *data = dev_get_drvdata(dev);
	return sprintf(buf, "%ld\n", (long) data->vrm);
}

static ssize_t store_vrm_reg(struct device *dev, struct device_attribute *attr,
		const char *buf, size_t count)
{
	struct lm85_data *data = dev_get_drvdata(dev);
	data->vrm = simple_strtoul(buf, NULL, 10);
	return count;
}

static DEVICE_ATTR(vrm, S_IRUGO | S_IWUSR, show_vrm_reg, store_vrm_reg);

static ssize_t show_alarms_reg(struct device *dev, struct device_attribute
		*attr, char *buf)
{
	struct lm85_data *data = lm85_update_device(dev);
	return sprintf(buf, "%u\n", data->alarms);
}

static DEVICE_ATTR(alarms, S_IRUGO, show_alarms_reg, NULL);

static ssize_t show_alarm(struct device *dev, struct device_attribute *attr,
		char *buf)
{
	int nr = to_sensor_dev_attr(attr)->index;
	struct lm85_data *data = lm85_update_device(dev);
	return sprintf(buf, "%u\n", (data->alarms >> nr) & 1);
}

static SENSOR_DEVICE_ATTR(in0_alarm, S_IRUGO, show_alarm, NULL, 0);
static SENSOR_DEVICE_ATTR(in1_alarm, S_IRUGO, show_alarm, NULL, 1);
static SENSOR_DEVICE_ATTR(in2_alarm, S_IRUGO, show_alarm, NULL, 2);
static SENSOR_DEVICE_ATTR(in3_alarm, S_IRUGO, show_alarm, NULL, 3);
static SENSOR_DEVICE_ATTR(in4_alarm, S_IRUGO, show_alarm, NULL, 8);
static SENSOR_DEVICE_ATTR(in5_alarm, S_IRUGO, show_alarm, NULL, 18);
static SENSOR_DEVICE_ATTR(in6_alarm, S_IRUGO, show_alarm, NULL, 16);
static SENSOR_DEVICE_ATTR(in7_alarm, S_IRUGO, show_alarm, NULL, 17);
static SENSOR_DEVICE_ATTR(temp1_alarm, S_IRUGO, show_alarm, NULL, 4);
static SENSOR_DEVICE_ATTR(temp1_fault, S_IRUGO, show_alarm, NULL, 14);
static SENSOR_DEVICE_ATTR(temp2_alarm, S_IRUGO, show_alarm, NULL, 5);
static SENSOR_DEVICE_ATTR(temp3_alarm, S_IRUGO, show_alarm, NULL, 6);
static SENSOR_DEVICE_ATTR(temp3_fault, S_IRUGO, show_alarm, NULL, 15);
static SENSOR_DEVICE_ATTR(fan1_alarm, S_IRUGO, show_alarm, NULL, 10);
static SENSOR_DEVICE_ATTR(fan2_alarm, S_IRUGO, show_alarm, NULL, 11);
static SENSOR_DEVICE_ATTR(fan3_alarm, S_IRUGO, show_alarm, NULL, 12);
static SENSOR_DEVICE_ATTR(fan4_alarm, S_IRUGO, show_alarm, NULL, 13);

/* pwm */

static ssize_t show_pwm(struct device *dev, struct device_attribute *attr,
		char *buf)
{
	int nr = to_sensor_dev_attr(attr)->index;
	struct lm85_data *data = lm85_update_device(dev);
	return sprintf(buf, "%d\n", PWM_FROM_REG(data->pwm[nr]));
}

static ssize_t set_pwm(struct device *dev, struct device_attribute *attr,
		const char *buf, size_t count)
{
	int nr = to_sensor_dev_attr(attr)->index;
	struct i2c_client *client = to_i2c_client(dev);
	struct lm85_data *data = i2c_get_clientdata(client);
	long val = simple_strtol(buf, NULL, 10);

	mutex_lock(&data->update_lock);
	data->pwm[nr] = PWM_TO_REG(val);
	lm85_write_value(client, LM85_REG_PWM(nr), data->pwm[nr]);
	mutex_unlock(&data->update_lock);
	return count;
}

static ssize_t show_pwm_enable(struct device *dev, struct device_attribute
		*attr, char *buf)
{
	int nr = to_sensor_dev_attr(attr)->index;
	struct lm85_data *data = lm85_update_device(dev);
	int pwm_zone, enable;

	pwm_zone = ZONE_FROM_REG(data->autofan[nr].config);
	switch (pwm_zone) {
	case -1:	/* PWM is always at 100% */
		enable = 0;
		break;
	case 0:		/* PWM is always at 0% */
	case -2:	/* PWM responds to manual control */
		enable = 1;
		break;
	default:	/* PWM in automatic mode */
		enable = 2;
	}
	return sprintf(buf, "%d\n", enable);
}

static ssize_t set_pwm_enable(struct device *dev, struct device_attribute
		*attr, const char *buf, size_t count)
{
	int nr = to_sensor_dev_attr(attr)->index;
	struct i2c_client *client = to_i2c_client(dev);
	struct lm85_data *data = i2c_get_clientdata(client);
	long val = simple_strtol(buf, NULL, 10);
	u8 config;

	switch (val) {
	case 0:
		config = 3;
		break;
	case 1:
		config = 7;
		break;
	case 2:
		/* Here we have to choose arbitrarily one of the 5 possible
		   configurations; I go for the safest */
		config = 6;
		break;
	default:
		return -EINVAL;
	}

	mutex_lock(&data->update_lock);
	data->autofan[nr].config = lm85_read_value(client,
		LM85_REG_AFAN_CONFIG(nr));
	data->autofan[nr].config = (data->autofan[nr].config & ~0xe0)
		| (config << 5);
	lm85_write_value(client, LM85_REG_AFAN_CONFIG(nr),
		data->autofan[nr].config);
	mutex_unlock(&data->update_lock);
	return count;
}

static ssize_t show_pwm_freq(struct device *dev,
		struct device_attribute *attr, char *buf)
{
	int nr = to_sensor_dev_attr(attr)->index;
	struct lm85_data *data = lm85_update_device(dev);
	return sprintf(buf, "%d\n", FREQ_FROM_REG(data->freq_map,
						  data->pwm_freq[nr]));
}

static ssize_t set_pwm_freq(struct device *dev,
		struct device_attribute *attr, const char *buf, size_t count)
{
	int nr = to_sensor_dev_attr(attr)->index;
	struct i2c_client *client = to_i2c_client(dev);
	struct lm85_data *data = i2c_get_clientdata(client);
	long val = simple_strtol(buf, NULL, 10);

	mutex_lock(&data->update_lock);
	data->pwm_freq[nr] = FREQ_TO_REG(data->freq_map, val);
	lm85_write_value(client, LM85_REG_AFAN_RANGE(nr),
		(data->zone[nr].range << 4)
		| data->pwm_freq[nr]);
	mutex_unlock(&data->update_lock);
	return count;
}

#define show_pwm_reg(offset)						\
static SENSOR_DEVICE_ATTR(pwm##offset, S_IRUGO | S_IWUSR,		\
		show_pwm, set_pwm, offset - 1);				\
static SENSOR_DEVICE_ATTR(pwm##offset##_enable, S_IRUGO | S_IWUSR,	\
		show_pwm_enable, set_pwm_enable, offset - 1);		\
static SENSOR_DEVICE_ATTR(pwm##offset##_freq, S_IRUGO | S_IWUSR,	\
		show_pwm_freq, set_pwm_freq, offset - 1)

show_pwm_reg(1);
show_pwm_reg(2);
show_pwm_reg(3);

/* Voltages */

static ssize_t show_in(struct device *dev, struct device_attribute *attr,
		char *buf)
{
	int nr = to_sensor_dev_attr(attr)->index;
	struct lm85_data *data = lm85_update_device(dev);
	return sprintf(buf, "%d\n", INSEXT_FROM_REG(nr, data->in[nr],
						    data->in_ext[nr]));
}

static ssize_t show_in_min(struct device *dev, struct device_attribute *attr,
		char *buf)
{
	int nr = to_sensor_dev_attr(attr)->index;
	struct lm85_data *data = lm85_update_device(dev);
	return sprintf(buf, "%d\n", INS_FROM_REG(nr, data->in_min[nr]));
}

static ssize_t set_in_min(struct device *dev, struct device_attribute *attr,
		const char *buf, size_t count)
{
	int nr = to_sensor_dev_attr(attr)->index;
	struct i2c_client *client = to_i2c_client(dev);
	struct lm85_data *data = i2c_get_clientdata(client);
	long val = simple_strtol(buf, NULL, 10);

	mutex_lock(&data->update_lock);
	data->in_min[nr] = INS_TO_REG(nr, val);
	lm85_write_value(client, LM85_REG_IN_MIN(nr), data->in_min[nr]);
	mutex_unlock(&data->update_lock);
	return count;
}

static ssize_t show_in_max(struct device *dev, struct device_attribute *attr,
		char *buf)
{
	int nr = to_sensor_dev_attr(attr)->index;
	struct lm85_data *data = lm85_update_device(dev);
	return sprintf(buf, "%d\n", INS_FROM_REG(nr, data->in_max[nr]));
}

static ssize_t set_in_max(struct device *dev, struct device_attribute *attr,
		const char *buf, size_t count)
{
	int nr = to_sensor_dev_attr(attr)->index;
	struct i2c_client *client = to_i2c_client(dev);
	struct lm85_data *data = i2c_get_clientdata(client);
	long val = simple_strtol(buf, NULL, 10);

	mutex_lock(&data->update_lock);
	data->in_max[nr] = INS_TO_REG(nr, val);
	lm85_write_value(client, LM85_REG_IN_MAX(nr), data->in_max[nr]);
	mutex_unlock(&data->update_lock);
	return count;
}

#define show_in_reg(offset)						\
static SENSOR_DEVICE_ATTR(in##offset##_input, S_IRUGO,			\
		show_in, NULL, offset);					\
static SENSOR_DEVICE_ATTR(in##offset##_min, S_IRUGO | S_IWUSR,		\
		show_in_min, set_in_min, offset);			\
static SENSOR_DEVICE_ATTR(in##offset##_max, S_IRUGO | S_IWUSR,		\
		show_in_max, set_in_max, offset)

show_in_reg(0);
show_in_reg(1);
show_in_reg(2);
show_in_reg(3);
show_in_reg(4);
show_in_reg(5);
show_in_reg(6);
show_in_reg(7);

/* Temps */

static ssize_t show_temp(struct device *dev, struct device_attribute *attr,
		char *buf)
{
	int nr = to_sensor_dev_attr(attr)->index;
	struct lm85_data *data = lm85_update_device(dev);
	return sprintf(buf, "%d\n", TEMPEXT_FROM_REG(data->temp[nr],
						     data->temp_ext[nr]));
}

static ssize_t show_temp_min(struct device *dev, struct device_attribute *attr,
		char *buf)
{
	int nr = to_sensor_dev_attr(attr)->index;
	struct lm85_data *data = lm85_update_device(dev);
	return sprintf(buf, "%d\n", TEMP_FROM_REG(data->temp_min[nr]));
}

static ssize_t set_temp_min(struct device *dev, struct device_attribute *attr,
		const char *buf, size_t count)
{
	int nr = to_sensor_dev_attr(attr)->index;
	struct i2c_client *client = to_i2c_client(dev);
	struct lm85_data *data = i2c_get_clientdata(client);
	long val = simple_strtol(buf, NULL, 10);

	if (IS_ADT7468_OFF64(data))
		val += 64;

	mutex_lock(&data->update_lock);
	data->temp_min[nr] = TEMP_TO_REG(val);
	lm85_write_value(client, LM85_REG_TEMP_MIN(nr), data->temp_min[nr]);
	mutex_unlock(&data->update_lock);
	return count;
}

static ssize_t show_temp_max(struct device *dev, struct device_attribute *attr,
		char *buf)
{
	int nr = to_sensor_dev_attr(attr)->index;
	struct lm85_data *data = lm85_update_device(dev);
	return sprintf(buf, "%d\n", TEMP_FROM_REG(data->temp_max[nr]));
}

static ssize_t set_temp_max(struct device *dev, struct device_attribute *attr,
		const char *buf, size_t count)
{
	int nr = to_sensor_dev_attr(attr)->index;
	struct i2c_client *client = to_i2c_client(dev);
	struct lm85_data *data = i2c_get_clientdata(client);
	long val = simple_strtol(buf, NULL, 10);

	if (IS_ADT7468_OFF64(data))
		val += 64;

	mutex_lock(&data->update_lock);
	data->temp_max[nr] = TEMP_TO_REG(val);
	lm85_write_value(client, LM85_REG_TEMP_MAX(nr), data->temp_max[nr]);
	mutex_unlock(&data->update_lock);
	return count;
}

#define show_temp_reg(offset)						\
static SENSOR_DEVICE_ATTR(temp##offset##_input, S_IRUGO,		\
		show_temp, NULL, offset - 1);				\
static SENSOR_DEVICE_ATTR(temp##offset##_min, S_IRUGO | S_IWUSR,	\
		show_temp_min, set_temp_min, offset - 1);		\
static SENSOR_DEVICE_ATTR(temp##offset##_max, S_IRUGO | S_IWUSR,	\
		show_temp_max, set_temp_max, offset - 1);

show_temp_reg(1);
show_temp_reg(2);
show_temp_reg(3);


/* Automatic PWM control */

static ssize_t show_pwm_auto_channels(struct device *dev,
		struct device_attribute *attr, char *buf)
{
	int nr = to_sensor_dev_attr(attr)->index;
	struct lm85_data *data = lm85_update_device(dev);
	return sprintf(buf, "%d\n", ZONE_FROM_REG(data->autofan[nr].config));
}

static ssize_t set_pwm_auto_channels(struct device *dev,
		struct device_attribute *attr, const char *buf, size_t count)
{
	int nr = to_sensor_dev_attr(attr)->index;
	struct i2c_client *client = to_i2c_client(dev);
	struct lm85_data *data = i2c_get_clientdata(client);
	long val = simple_strtol(buf, NULL, 10);

	mutex_lock(&data->update_lock);
	data->autofan[nr].config = (data->autofan[nr].config & (~0xe0))
		| ZONE_TO_REG(val);
	lm85_write_value(client, LM85_REG_AFAN_CONFIG(nr),
		data->autofan[nr].config);
	mutex_unlock(&data->update_lock);
	return count;
}

static ssize_t show_pwm_auto_pwm_min(struct device *dev,
		struct device_attribute *attr, char *buf)
{
	int nr = to_sensor_dev_attr(attr)->index;
	struct lm85_data *data = lm85_update_device(dev);
	return sprintf(buf, "%d\n", PWM_FROM_REG(data->autofan[nr].min_pwm));
}

static ssize_t set_pwm_auto_pwm_min(struct device *dev,
		struct device_attribute *attr, const char *buf, size_t count)
{
	int nr = to_sensor_dev_attr(attr)->index;
	struct i2c_client *client = to_i2c_client(dev);
	struct lm85_data *data = i2c_get_clientdata(client);
	long val = simple_strtol(buf, NULL, 10);

	mutex_lock(&data->update_lock);
	data->autofan[nr].min_pwm = PWM_TO_REG(val);
	lm85_write_value(client, LM85_REG_AFAN_MINPWM(nr),
		data->autofan[nr].min_pwm);
	mutex_unlock(&data->update_lock);
	return count;
}

static ssize_t show_pwm_auto_pwm_minctl(struct device *dev,
		struct device_attribute *attr, char *buf)
{
	int nr = to_sensor_dev_attr(attr)->index;
	struct lm85_data *data = lm85_update_device(dev);
	return sprintf(buf, "%d\n", data->autofan[nr].min_off);
}

static ssize_t set_pwm_auto_pwm_minctl(struct device *dev,
		struct device_attribute *attr, const char *buf, size_t count)
{
	int nr = to_sensor_dev_attr(attr)->index;
	struct i2c_client *client = to_i2c_client(dev);
	struct lm85_data *data = i2c_get_clientdata(client);
	long val = simple_strtol(buf, NULL, 10);
	u8 tmp;

	mutex_lock(&data->update_lock);
	data->autofan[nr].min_off = val;
	tmp = lm85_read_value(client, LM85_REG_AFAN_SPIKE1);
	tmp &= ~(0x20 << nr);
	if (data->autofan[nr].min_off)
		tmp |= 0x20 << nr;
	lm85_write_value(client, LM85_REG_AFAN_SPIKE1, tmp);
	mutex_unlock(&data->update_lock);
	return count;
}

#define pwm_auto(offset)						\
static SENSOR_DEVICE_ATTR(pwm##offset##_auto_channels,			\
		S_IRUGO | S_IWUSR, show_pwm_auto_channels,		\
		set_pwm_auto_channels, offset - 1);			\
static SENSOR_DEVICE_ATTR(pwm##offset##_auto_pwm_min,			\
		S_IRUGO | S_IWUSR, show_pwm_auto_pwm_min,		\
		set_pwm_auto_pwm_min, offset - 1);			\
static SENSOR_DEVICE_ATTR(pwm##offset##_auto_pwm_minctl,		\
		S_IRUGO | S_IWUSR, show_pwm_auto_pwm_minctl,		\
		set_pwm_auto_pwm_minctl, offset - 1)

pwm_auto(1);
pwm_auto(2);
pwm_auto(3);

/* Temperature settings for automatic PWM control */

static ssize_t show_temp_auto_temp_off(struct device *dev,
		struct device_attribute *attr, char *buf)
{
	int nr = to_sensor_dev_attr(attr)->index;
	struct lm85_data *data = lm85_update_device(dev);
	return sprintf(buf, "%d\n", TEMP_FROM_REG(data->zone[nr].limit) -
		HYST_FROM_REG(data->zone[nr].hyst));
}

static ssize_t set_temp_auto_temp_off(struct device *dev,
		struct device_attribute *attr, const char *buf, size_t count)
{
	int nr = to_sensor_dev_attr(attr)->index;
	struct i2c_client *client = to_i2c_client(dev);
	struct lm85_data *data = i2c_get_clientdata(client);
	int min;
	long val = simple_strtol(buf, NULL, 10);

	mutex_lock(&data->update_lock);
	min = TEMP_FROM_REG(data->zone[nr].limit);
	data->zone[nr].off_desired = TEMP_TO_REG(val);
	data->zone[nr].hyst = HYST_TO_REG(min - val);
	if (nr == 0 || nr == 1) {
		lm85_write_value(client, LM85_REG_AFAN_HYST1,
			(data->zone[0].hyst << 4)
			| data->zone[1].hyst);
	} else {
		lm85_write_value(client, LM85_REG_AFAN_HYST2,
			(data->zone[2].hyst << 4));
	}
	mutex_unlock(&data->update_lock);
	return count;
}

static ssize_t show_temp_auto_temp_min(struct device *dev,
		struct device_attribute *attr, char *buf)
{
	int nr = to_sensor_dev_attr(attr)->index;
	struct lm85_data *data = lm85_update_device(dev);
	return sprintf(buf, "%d\n", TEMP_FROM_REG(data->zone[nr].limit));
}

static ssize_t set_temp_auto_temp_min(struct device *dev,
		struct device_attribute *attr, const char *buf, size_t count)
{
	int nr = to_sensor_dev_attr(attr)->index;
	struct i2c_client *client = to_i2c_client(dev);
	struct lm85_data *data = i2c_get_clientdata(client);
	long val = simple_strtol(buf, NULL, 10);

	mutex_lock(&data->update_lock);
	data->zone[nr].limit = TEMP_TO_REG(val);
	lm85_write_value(client, LM85_REG_AFAN_LIMIT(nr),
		data->zone[nr].limit);

/* Update temp_auto_max and temp_auto_range */
	data->zone[nr].range = RANGE_TO_REG(
		TEMP_FROM_REG(data->zone[nr].max_desired) -
		TEMP_FROM_REG(data->zone[nr].limit));
	lm85_write_value(client, LM85_REG_AFAN_RANGE(nr),
		((data->zone[nr].range & 0x0f) << 4)
		| (data->pwm_freq[nr] & 0x07));

/* Update temp_auto_hyst and temp_auto_off */
	data->zone[nr].hyst = HYST_TO_REG(TEMP_FROM_REG(
		data->zone[nr].limit) - TEMP_FROM_REG(
		data->zone[nr].off_desired));
	if (nr == 0 || nr == 1) {
		lm85_write_value(client, LM85_REG_AFAN_HYST1,
			(data->zone[0].hyst << 4)
			| data->zone[1].hyst);
	} else {
		lm85_write_value(client, LM85_REG_AFAN_HYST2,
			(data->zone[2].hyst << 4));
	}
	mutex_unlock(&data->update_lock);
	return count;
}

static ssize_t show_temp_auto_temp_max(struct device *dev,
		struct device_attribute *attr, char *buf)
{
	int nr = to_sensor_dev_attr(attr)->index;
	struct lm85_data *data = lm85_update_device(dev);
	return sprintf(buf, "%d\n", TEMP_FROM_REG(data->zone[nr].limit) +
		RANGE_FROM_REG(data->zone[nr].range));
}

static ssize_t set_temp_auto_temp_max(struct device *dev,
		struct device_attribute *attr, const char *buf, size_t count)
{
	int nr = to_sensor_dev_attr(attr)->index;
	struct i2c_client *client = to_i2c_client(dev);
	struct lm85_data *data = i2c_get_clientdata(client);
	int min;
	long val = simple_strtol(buf, NULL, 10);

	mutex_lock(&data->update_lock);
	min = TEMP_FROM_REG(data->zone[nr].limit);
	data->zone[nr].max_desired = TEMP_TO_REG(val);
	data->zone[nr].range = RANGE_TO_REG(
		val - min);
	lm85_write_value(client, LM85_REG_AFAN_RANGE(nr),
		((data->zone[nr].range & 0x0f) << 4)
		| (data->pwm_freq[nr] & 0x07));
	mutex_unlock(&data->update_lock);
	return count;
}

static ssize_t show_temp_auto_temp_crit(struct device *dev,
		struct device_attribute *attr, char *buf)
{
	int nr = to_sensor_dev_attr(attr)->index;
	struct lm85_data *data = lm85_update_device(dev);
	return sprintf(buf, "%d\n", TEMP_FROM_REG(data->zone[nr].critical));
}

static ssize_t set_temp_auto_temp_crit(struct device *dev,
		struct device_attribute *attr, const char *buf, size_t count)
{
	int nr = to_sensor_dev_attr(attr)->index;
	struct i2c_client *client = to_i2c_client(dev);
	struct lm85_data *data = i2c_get_clientdata(client);
	long val = simple_strtol(buf, NULL, 10);

	mutex_lock(&data->update_lock);
	data->zone[nr].critical = TEMP_TO_REG(val);
	lm85_write_value(client, LM85_REG_AFAN_CRITICAL(nr),
		data->zone[nr].critical);
	mutex_unlock(&data->update_lock);
	return count;
}

#define temp_auto(offset)						\
static SENSOR_DEVICE_ATTR(temp##offset##_auto_temp_off,			\
		S_IRUGO | S_IWUSR, show_temp_auto_temp_off,		\
		set_temp_auto_temp_off, offset - 1);			\
static SENSOR_DEVICE_ATTR(temp##offset##_auto_temp_min,			\
		S_IRUGO | S_IWUSR, show_temp_auto_temp_min,		\
		set_temp_auto_temp_min, offset - 1);			\
static SENSOR_DEVICE_ATTR(temp##offset##_auto_temp_max,			\
		S_IRUGO | S_IWUSR, show_temp_auto_temp_max,		\
		set_temp_auto_temp_max, offset - 1);			\
static SENSOR_DEVICE_ATTR(temp##offset##_auto_temp_crit,		\
		S_IRUGO | S_IWUSR, show_temp_auto_temp_crit,		\
		set_temp_auto_temp_crit, offset - 1);

temp_auto(1);
temp_auto(2);
temp_auto(3);

static struct attribute *lm85_attributes[] = {
	&sensor_dev_attr_fan1_input.dev_attr.attr,
	&sensor_dev_attr_fan2_input.dev_attr.attr,
	&sensor_dev_attr_fan3_input.dev_attr.attr,
	&sensor_dev_attr_fan4_input.dev_attr.attr,
	&sensor_dev_attr_fan1_min.dev_attr.attr,
	&sensor_dev_attr_fan2_min.dev_attr.attr,
	&sensor_dev_attr_fan3_min.dev_attr.attr,
	&sensor_dev_attr_fan4_min.dev_attr.attr,
	&sensor_dev_attr_fan1_alarm.dev_attr.attr,
	&sensor_dev_attr_fan2_alarm.dev_attr.attr,
	&sensor_dev_attr_fan3_alarm.dev_attr.attr,
	&sensor_dev_attr_fan4_alarm.dev_attr.attr,

	&sensor_dev_attr_pwm1.dev_attr.attr,
	&sensor_dev_attr_pwm2.dev_attr.attr,
	&sensor_dev_attr_pwm3.dev_attr.attr,
	&sensor_dev_attr_pwm1_enable.dev_attr.attr,
	&sensor_dev_attr_pwm2_enable.dev_attr.attr,
	&sensor_dev_attr_pwm3_enable.dev_attr.attr,
	&sensor_dev_attr_pwm1_freq.dev_attr.attr,
	&sensor_dev_attr_pwm2_freq.dev_attr.attr,
	&sensor_dev_attr_pwm3_freq.dev_attr.attr,

	&sensor_dev_attr_in0_input.dev_attr.attr,
	&sensor_dev_attr_in1_input.dev_attr.attr,
	&sensor_dev_attr_in2_input.dev_attr.attr,
	&sensor_dev_attr_in3_input.dev_attr.attr,
	&sensor_dev_attr_in0_min.dev_attr.attr,
	&sensor_dev_attr_in1_min.dev_attr.attr,
	&sensor_dev_attr_in2_min.dev_attr.attr,
	&sensor_dev_attr_in3_min.dev_attr.attr,
	&sensor_dev_attr_in0_max.dev_attr.attr,
	&sensor_dev_attr_in1_max.dev_attr.attr,
	&sensor_dev_attr_in2_max.dev_attr.attr,
	&sensor_dev_attr_in3_max.dev_attr.attr,
	&sensor_dev_attr_in0_alarm.dev_attr.attr,
	&sensor_dev_attr_in1_alarm.dev_attr.attr,
	&sensor_dev_attr_in2_alarm.dev_attr.attr,
	&sensor_dev_attr_in3_alarm.dev_attr.attr,

	&sensor_dev_attr_temp1_input.dev_attr.attr,
	&sensor_dev_attr_temp2_input.dev_attr.attr,
	&sensor_dev_attr_temp3_input.dev_attr.attr,
	&sensor_dev_attr_temp1_min.dev_attr.attr,
	&sensor_dev_attr_temp2_min.dev_attr.attr,
	&sensor_dev_attr_temp3_min.dev_attr.attr,
	&sensor_dev_attr_temp1_max.dev_attr.attr,
	&sensor_dev_attr_temp2_max.dev_attr.attr,
	&sensor_dev_attr_temp3_max.dev_attr.attr,
	&sensor_dev_attr_temp1_alarm.dev_attr.attr,
	&sensor_dev_attr_temp2_alarm.dev_attr.attr,
	&sensor_dev_attr_temp3_alarm.dev_attr.attr,
	&sensor_dev_attr_temp1_fault.dev_attr.attr,
	&sensor_dev_attr_temp3_fault.dev_attr.attr,

	&sensor_dev_attr_pwm1_auto_channels.dev_attr.attr,
	&sensor_dev_attr_pwm2_auto_channels.dev_attr.attr,
	&sensor_dev_attr_pwm3_auto_channels.dev_attr.attr,
	&sensor_dev_attr_pwm1_auto_pwm_min.dev_attr.attr,
	&sensor_dev_attr_pwm2_auto_pwm_min.dev_attr.attr,
	&sensor_dev_attr_pwm3_auto_pwm_min.dev_attr.attr,
	&sensor_dev_attr_pwm1_auto_pwm_minctl.dev_attr.attr,
	&sensor_dev_attr_pwm2_auto_pwm_minctl.dev_attr.attr,
	&sensor_dev_attr_pwm3_auto_pwm_minctl.dev_attr.attr,

	&sensor_dev_attr_temp1_auto_temp_off.dev_attr.attr,
	&sensor_dev_attr_temp2_auto_temp_off.dev_attr.attr,
	&sensor_dev_attr_temp3_auto_temp_off.dev_attr.attr,
	&sensor_dev_attr_temp1_auto_temp_min.dev_attr.attr,
	&sensor_dev_attr_temp2_auto_temp_min.dev_attr.attr,
	&sensor_dev_attr_temp3_auto_temp_min.dev_attr.attr,
	&sensor_dev_attr_temp1_auto_temp_max.dev_attr.attr,
	&sensor_dev_attr_temp2_auto_temp_max.dev_attr.attr,
	&sensor_dev_attr_temp3_auto_temp_max.dev_attr.attr,
	&sensor_dev_attr_temp1_auto_temp_crit.dev_attr.attr,
	&sensor_dev_attr_temp2_auto_temp_crit.dev_attr.attr,
	&sensor_dev_attr_temp3_auto_temp_crit.dev_attr.attr,

	&dev_attr_vrm.attr,
	&dev_attr_cpu0_vid.attr,
	&dev_attr_alarms.attr,
	NULL
};

static const struct attribute_group lm85_group = {
	.attrs = lm85_attributes,
};

static struct attribute *lm85_attributes_in4[] = {
	&sensor_dev_attr_in4_input.dev_attr.attr,
	&sensor_dev_attr_in4_min.dev_attr.attr,
	&sensor_dev_attr_in4_max.dev_attr.attr,
	&sensor_dev_attr_in4_alarm.dev_attr.attr,
	NULL
};

static const struct attribute_group lm85_group_in4 = {
	.attrs = lm85_attributes_in4,
};

static struct attribute *lm85_attributes_in567[] = {
	&sensor_dev_attr_in5_input.dev_attr.attr,
	&sensor_dev_attr_in6_input.dev_attr.attr,
	&sensor_dev_attr_in7_input.dev_attr.attr,
	&sensor_dev_attr_in5_min.dev_attr.attr,
	&sensor_dev_attr_in6_min.dev_attr.attr,
	&sensor_dev_attr_in7_min.dev_attr.attr,
	&sensor_dev_attr_in5_max.dev_attr.attr,
	&sensor_dev_attr_in6_max.dev_attr.attr,
	&sensor_dev_attr_in7_max.dev_attr.attr,
	&sensor_dev_attr_in5_alarm.dev_attr.attr,
	&sensor_dev_attr_in6_alarm.dev_attr.attr,
	&sensor_dev_attr_in7_alarm.dev_attr.attr,
	NULL
};

static const struct attribute_group lm85_group_in567 = {
	.attrs = lm85_attributes_in567,
};

static void lm85_init_client(struct i2c_client *client)
{
	int value;

	/* Start monitoring if needed */
	value = lm85_read_value(client, LM85_REG_CONFIG);
	if (!(value & 0x01)) {
		dev_info(&client->dev, "Starting monitoring\n");
		lm85_write_value(client, LM85_REG_CONFIG, value | 0x01);
	}

	/* Warn about unusual configuration bits */
	if (value & 0x02)
		dev_warn(&client->dev, "Device configuration is locked\n");
	if (!(value & 0x04))
		dev_warn(&client->dev, "Device is not ready\n");
}

/* Return 0 if detection is successful, -ENODEV otherwise */
static int lm85_detect(struct i2c_client *client, int kind,
		       struct i2c_board_info *info)
{
	struct i2c_adapter *adapter = client->adapter;
	int address = client->addr;
	const char *type_name;

	if (!i2c_check_functionality(adapter, I2C_FUNC_SMBUS_BYTE_DATA)) {
		/* We need to be able to do byte I/O */
		return -ENODEV;
	}

	/* If auto-detecting, determine the chip type */
	if (kind < 0) {
		int company = lm85_read_value(client, LM85_REG_COMPANY);
		int verstep = lm85_read_value(client, LM85_REG_VERSTEP);

		dev_dbg(&adapter->dev, "Detecting device at 0x%02x with "
			"COMPANY: 0x%02x and VERSTEP: 0x%02x\n",
			address, company, verstep);

		/* All supported chips have the version in common */
		if ((verstep & LM85_VERSTEP_VMASK) != LM85_VERSTEP_GENERIC) {
			dev_dbg(&adapter->dev, "Autodetection failed: "
				"unsupported version\n");
			return -ENODEV;
		}
		kind = any_chip;

		/* Now, refine the detection */
		if (company == LM85_COMPANY_NATIONAL) {
			switch (verstep) {
			case LM85_VERSTEP_LM85C:
				kind = lm85c;
				break;
			case LM85_VERSTEP_LM85B:
				kind = lm85b;
				break;
<<<<<<< HEAD
			}
		} else if (company == LM85_COMPANY_ANALOG_DEV) {
			switch (verstep) {
			case LM85_VERSTEP_ADM1027:
				kind = adm1027;
				break;
			case LM85_VERSTEP_ADT7463:
			case LM85_VERSTEP_ADT7463C:
				kind = adt7463;
				break;
			}
		} else if (company == LM85_COMPANY_SMSC) {
			switch (verstep) {
			case LM85_VERSTEP_EMC6D100_A0:
			case LM85_VERSTEP_EMC6D100_A1:
				/* Note: we can't tell a '100 from a '101 */
				kind = emc6d100;
				break;
			case LM85_VERSTEP_EMC6D102:
				kind = emc6d102;
				break;
			}
=======
			}
		} else if (company == LM85_COMPANY_ANALOG_DEV) {
			switch (verstep) {
			case LM85_VERSTEP_ADM1027:
				kind = adm1027;
				break;
			case LM85_VERSTEP_ADT7463:
			case LM85_VERSTEP_ADT7463C:
				kind = adt7463;
				break;
			case LM85_VERSTEP_ADT7468_1:
			case LM85_VERSTEP_ADT7468_2:
				kind = adt7468;
				break;
			}
		} else if (company == LM85_COMPANY_SMSC) {
			switch (verstep) {
			case LM85_VERSTEP_EMC6D100_A0:
			case LM85_VERSTEP_EMC6D100_A1:
				/* Note: we can't tell a '100 from a '101 */
				kind = emc6d100;
				break;
			case LM85_VERSTEP_EMC6D102:
				kind = emc6d102;
				break;
			}
>>>>>>> c07f62e5
		} else {
			dev_dbg(&adapter->dev, "Autodetection failed: "
				"unknown vendor\n");
			return -ENODEV;
		}
	}

	switch (kind) {
	case lm85b:
		type_name = "lm85b";
		break;
	case lm85c:
		type_name = "lm85c";
		break;
	case adm1027:
		type_name = "adm1027";
		break;
	case adt7463:
		type_name = "adt7463";
		break;
	case adt7468:
		type_name = "adt7468";
		break;
	case emc6d100:
		type_name = "emc6d100";
		break;
	case emc6d102:
		type_name = "emc6d102";
		break;
	default:
		type_name = "lm85";
	}
	strlcpy(info->type, type_name, I2C_NAME_SIZE);
<<<<<<< HEAD

	return 0;
}

=======

	return 0;
}

>>>>>>> c07f62e5
static int lm85_probe(struct i2c_client *client,
		      const struct i2c_device_id *id)
{
	struct lm85_data *data;
	int err;

	data = kzalloc(sizeof(struct lm85_data), GFP_KERNEL);
	if (!data)
		return -ENOMEM;

	i2c_set_clientdata(client, data);
	data->type = id->driver_data;
	mutex_init(&data->update_lock);

	/* Fill in the chip specific driver values */
	switch (data->type) {
	case adm1027:
	case adt7463:
	case emc6d100:
	case emc6d102:
		data->freq_map = adm1027_freq_map;
		break;
	default:
		data->freq_map = lm85_freq_map;
	}

	/* Set the VRM version */
	data->vrm = vid_which_vrm();

	/* Initialize the LM85 chip */
	lm85_init_client(client);

	/* Register sysfs hooks */
	err = sysfs_create_group(&client->dev.kobj, &lm85_group);
	if (err)
		goto err_kfree;

	/* The ADT7463/68 have an optional VRM 10 mode where pin 21 is used
	   as a sixth digital VID input rather than an analog input. */
	data->vid = lm85_read_value(client, LM85_REG_VID);
<<<<<<< HEAD
	if (!(data->type == adt7463 && (data->vid & 0x80)))
=======
	if (!((data->type == adt7463 || data->type == adt7468) &&
	    (data->vid & 0x80)))
>>>>>>> c07f62e5
		if ((err = sysfs_create_group(&client->dev.kobj,
					&lm85_group_in4)))
			goto err_remove_files;

	/* The EMC6D100 has 3 additional voltage inputs */
	if (data->type == emc6d100)
		if ((err = sysfs_create_group(&client->dev.kobj,
					&lm85_group_in567)))
			goto err_remove_files;

	data->hwmon_dev = hwmon_device_register(&client->dev);
	if (IS_ERR(data->hwmon_dev)) {
		err = PTR_ERR(data->hwmon_dev);
		goto err_remove_files;
	}

	return 0;

	/* Error out and cleanup code */
 err_remove_files:
	sysfs_remove_group(&client->dev.kobj, &lm85_group);
	sysfs_remove_group(&client->dev.kobj, &lm85_group_in4);
	if (data->type == emc6d100)
		sysfs_remove_group(&client->dev.kobj, &lm85_group_in567);
 err_kfree:
	kfree(data);
	return err;
}

static int lm85_remove(struct i2c_client *client)
{
	struct lm85_data *data = i2c_get_clientdata(client);
	hwmon_device_unregister(data->hwmon_dev);
	sysfs_remove_group(&client->dev.kobj, &lm85_group);
	sysfs_remove_group(&client->dev.kobj, &lm85_group_in4);
	if (data->type == emc6d100)
		sysfs_remove_group(&client->dev.kobj, &lm85_group_in567);
	kfree(data);
	return 0;
}


static int lm85_read_value(struct i2c_client *client, u8 reg)
{
	int res;

	/* What size location is it? */
	switch (reg) {
	case LM85_REG_FAN(0):  /* Read WORD data */
	case LM85_REG_FAN(1):
	case LM85_REG_FAN(2):
	case LM85_REG_FAN(3):
	case LM85_REG_FAN_MIN(0):
	case LM85_REG_FAN_MIN(1):
	case LM85_REG_FAN_MIN(2):
	case LM85_REG_FAN_MIN(3):
	case LM85_REG_ALARM1:	/* Read both bytes at once */
		res = i2c_smbus_read_byte_data(client, reg) & 0xff;
		res |= i2c_smbus_read_byte_data(client, reg + 1) << 8;
		break;
	default:	/* Read BYTE data */
		res = i2c_smbus_read_byte_data(client, reg);
		break;
	}

	return res;
}

static void lm85_write_value(struct i2c_client *client, u8 reg, int value)
{
	switch (reg) {
	case LM85_REG_FAN(0):  /* Write WORD data */
	case LM85_REG_FAN(1):
	case LM85_REG_FAN(2):
	case LM85_REG_FAN(3):
	case LM85_REG_FAN_MIN(0):
	case LM85_REG_FAN_MIN(1):
	case LM85_REG_FAN_MIN(2):
	case LM85_REG_FAN_MIN(3):
	/* NOTE: ALARM is read only, so not included here */
		i2c_smbus_write_byte_data(client, reg, value & 0xff);
		i2c_smbus_write_byte_data(client, reg + 1, value >> 8);
		break;
	default:	/* Write BYTE data */
		i2c_smbus_write_byte_data(client, reg, value);
		break;
	}
}

static struct lm85_data *lm85_update_device(struct device *dev)
{
	struct i2c_client *client = to_i2c_client(dev);
	struct lm85_data *data = i2c_get_clientdata(client);
	int i;

	mutex_lock(&data->update_lock);

	if (!data->valid ||
	     time_after(jiffies, data->last_reading + LM85_DATA_INTERVAL)) {
		/* Things that change quickly */
		dev_dbg(&client->dev, "Reading sensor values\n");

		/* Have to read extended bits first to "freeze" the
		 * more significant bits that are read later.
		 * There are 2 additional resolution bits per channel and we
		 * have room for 4, so we shift them to the left.
		 */
		if (data->type == adm1027 || data->type == adt7463 ||
		    data->type == adt7468) {
			int ext1 = lm85_read_value(client,
						   ADM1027_REG_EXTEND_ADC1);
			int ext2 =  lm85_read_value(client,
						    ADM1027_REG_EXTEND_ADC2);
			int val = (ext1 << 8) + ext2;

			for (i = 0; i <= 4; i++)
				data->in_ext[i] =
					((val >> (i * 2)) & 0x03) << 2;

			for (i = 0; i <= 2; i++)
				data->temp_ext[i] =
					(val >> ((i + 4) * 2)) & 0x0c;
		}

		data->vid = lm85_read_value(client, LM85_REG_VID);

		for (i = 0; i <= 3; ++i) {
			data->in[i] =
			    lm85_read_value(client, LM85_REG_IN(i));
			data->fan[i] =
			    lm85_read_value(client, LM85_REG_FAN(i));
		}

		if (!((data->type == adt7463 || data->type == adt7468) &&
		    (data->vid & 0x80))) {
			data->in[4] = lm85_read_value(client,
				      LM85_REG_IN(4));
		}

		if (data->type == adt7468)
			data->cfg5 = lm85_read_value(client, ADT7468_REG_CFG5);

		for (i = 0; i <= 2; ++i) {
			data->temp[i] =
			    lm85_read_value(client, LM85_REG_TEMP(i));
			data->pwm[i] =
			    lm85_read_value(client, LM85_REG_PWM(i));

			if (IS_ADT7468_OFF64(data))
				data->temp[i] -= 64;
		}

		data->alarms = lm85_read_value(client, LM85_REG_ALARM1);

		if (data->type == emc6d100) {
			/* Three more voltage sensors */
			for (i = 5; i <= 7; ++i) {
				data->in[i] = lm85_read_value(client,
							EMC6D100_REG_IN(i));
			}
			/* More alarm bits */
			data->alarms |= lm85_read_value(client,
						EMC6D100_REG_ALARM3) << 16;
		} else if (data->type == emc6d102) {
			/* Have to read LSB bits after the MSB ones because
			   the reading of the MSB bits has frozen the
			   LSBs (backward from the ADM1027).
			 */
			int ext1 = lm85_read_value(client,
						   EMC6D102_REG_EXTEND_ADC1);
			int ext2 = lm85_read_value(client,
						   EMC6D102_REG_EXTEND_ADC2);
			int ext3 = lm85_read_value(client,
						   EMC6D102_REG_EXTEND_ADC3);
			int ext4 = lm85_read_value(client,
						   EMC6D102_REG_EXTEND_ADC4);
			data->in_ext[0] = ext3 & 0x0f;
			data->in_ext[1] = ext4 & 0x0f;
			data->in_ext[2] = ext4 >> 4;
			data->in_ext[3] = ext3 >> 4;
			data->in_ext[4] = ext2 >> 4;

			data->temp_ext[0] = ext1 & 0x0f;
			data->temp_ext[1] = ext2 & 0x0f;
			data->temp_ext[2] = ext1 >> 4;
		}

		data->last_reading = jiffies;
	}  /* last_reading */

	if (!data->valid ||
	     time_after(jiffies, data->last_config + LM85_CONFIG_INTERVAL)) {
		/* Things that don't change often */
		dev_dbg(&client->dev, "Reading config values\n");

		for (i = 0; i <= 3; ++i) {
			data->in_min[i] =
			    lm85_read_value(client, LM85_REG_IN_MIN(i));
			data->in_max[i] =
			    lm85_read_value(client, LM85_REG_IN_MAX(i));
			data->fan_min[i] =
			    lm85_read_value(client, LM85_REG_FAN_MIN(i));
		}

		if (!((data->type == adt7463 || data->type == adt7468) &&
		    (data->vid & 0x80))) {
			data->in_min[4] = lm85_read_value(client,
					  LM85_REG_IN_MIN(4));
			data->in_max[4] = lm85_read_value(client,
					  LM85_REG_IN_MAX(4));
		}

		if (data->type == emc6d100) {
			for (i = 5; i <= 7; ++i) {
				data->in_min[i] = lm85_read_value(client,
						EMC6D100_REG_IN_MIN(i));
				data->in_max[i] = lm85_read_value(client,
						EMC6D100_REG_IN_MAX(i));
			}
		}

		for (i = 0; i <= 2; ++i) {
			int val;

			data->temp_min[i] =
			    lm85_read_value(client, LM85_REG_TEMP_MIN(i));
			data->temp_max[i] =
			    lm85_read_value(client, LM85_REG_TEMP_MAX(i));

			data->autofan[i].config =
			    lm85_read_value(client, LM85_REG_AFAN_CONFIG(i));
			val = lm85_read_value(client, LM85_REG_AFAN_RANGE(i));
			data->pwm_freq[i] = val & 0x07;
			data->zone[i].range = val >> 4;
			data->autofan[i].min_pwm =
			    lm85_read_value(client, LM85_REG_AFAN_MINPWM(i));
			data->zone[i].limit =
			    lm85_read_value(client, LM85_REG_AFAN_LIMIT(i));
			data->zone[i].critical =
			    lm85_read_value(client, LM85_REG_AFAN_CRITICAL(i));

			if (IS_ADT7468_OFF64(data)) {
				data->temp_min[i] -= 64;
				data->temp_max[i] -= 64;
				data->zone[i].limit -= 64;
				data->zone[i].critical -= 64;
			}
		}

		i = lm85_read_value(client, LM85_REG_AFAN_SPIKE1);
		data->autofan[0].min_off = (i & 0x20) != 0;
		data->autofan[1].min_off = (i & 0x40) != 0;
		data->autofan[2].min_off = (i & 0x80) != 0;

		i = lm85_read_value(client, LM85_REG_AFAN_HYST1);
		data->zone[0].hyst = i >> 4;
		data->zone[1].hyst = i & 0x0f;

		i = lm85_read_value(client, LM85_REG_AFAN_HYST2);
		data->zone[2].hyst = i >> 4;

		data->last_config = jiffies;
	}  /* last_config */

	data->valid = 1;

	mutex_unlock(&data->update_lock);

	return data;
}


static int __init sm_lm85_init(void)
{
	return i2c_add_driver(&lm85_driver);
}

static void __exit sm_lm85_exit(void)
{
	i2c_del_driver(&lm85_driver);
}

MODULE_LICENSE("GPL");
MODULE_AUTHOR("Philip Pokorny <ppokorny@penguincomputing.com>, "
	"Margit Schubert-While <margitsw@t-online.de>, "
	"Justin Thiessen <jthiessen@penguincomputing.com>");
MODULE_DESCRIPTION("LM85-B, LM85-C driver");

module_init(sm_lm85_init);
module_exit(sm_lm85_exit);<|MERGE_RESOLUTION|>--- conflicted
+++ resolved
@@ -1169,30 +1169,6 @@
 			case LM85_VERSTEP_LM85B:
 				kind = lm85b;
 				break;
-<<<<<<< HEAD
-			}
-		} else if (company == LM85_COMPANY_ANALOG_DEV) {
-			switch (verstep) {
-			case LM85_VERSTEP_ADM1027:
-				kind = adm1027;
-				break;
-			case LM85_VERSTEP_ADT7463:
-			case LM85_VERSTEP_ADT7463C:
-				kind = adt7463;
-				break;
-			}
-		} else if (company == LM85_COMPANY_SMSC) {
-			switch (verstep) {
-			case LM85_VERSTEP_EMC6D100_A0:
-			case LM85_VERSTEP_EMC6D100_A1:
-				/* Note: we can't tell a '100 from a '101 */
-				kind = emc6d100;
-				break;
-			case LM85_VERSTEP_EMC6D102:
-				kind = emc6d102;
-				break;
-			}
-=======
 			}
 		} else if (company == LM85_COMPANY_ANALOG_DEV) {
 			switch (verstep) {
@@ -1219,7 +1195,6 @@
 				kind = emc6d102;
 				break;
 			}
->>>>>>> c07f62e5
 		} else {
 			dev_dbg(&adapter->dev, "Autodetection failed: "
 				"unknown vendor\n");
@@ -1253,17 +1228,10 @@
 		type_name = "lm85";
 	}
 	strlcpy(info->type, type_name, I2C_NAME_SIZE);
-<<<<<<< HEAD
 
 	return 0;
 }
 
-=======
-
-	return 0;
-}
-
->>>>>>> c07f62e5
 static int lm85_probe(struct i2c_client *client,
 		      const struct i2c_device_id *id)
 {
@@ -1304,12 +1272,8 @@
 	/* The ADT7463/68 have an optional VRM 10 mode where pin 21 is used
 	   as a sixth digital VID input rather than an analog input. */
 	data->vid = lm85_read_value(client, LM85_REG_VID);
-<<<<<<< HEAD
-	if (!(data->type == adt7463 && (data->vid & 0x80)))
-=======
 	if (!((data->type == adt7463 || data->type == adt7468) &&
 	    (data->vid & 0x80)))
->>>>>>> c07f62e5
 		if ((err = sysfs_create_group(&client->dev.kobj,
 					&lm85_group_in4)))
 			goto err_remove_files;
