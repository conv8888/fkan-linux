--- conflicted
+++ resolved
@@ -431,12 +431,7 @@
 	f75375_write8(client, F75375_REG_FAN_TIMER, fanmode);
 	data->pwm_enable[nr] = val;
 	if (val == 0)
-<<<<<<< HEAD
-		f75375_write8(client, F75375_REG_FAN_PWM_DUTY(nr),
-				data->pwm[nr]);
-=======
 		f75375_write_pwm(client, nr);
->>>>>>> 44b2cef5
 	return 0;
 }
 
