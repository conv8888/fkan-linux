--- conflicted
+++ resolved
@@ -230,13 +230,8 @@
 	if (!data)
 		return -ENOMEM;
 
-<<<<<<< HEAD
-	if (dev_get_platdata(&client->dev)) {
-		pdata = dev_get_platdata(&client->dev);
-=======
 	if (dev_get_platdata(dev)) {
 		pdata = dev_get_platdata(dev);
->>>>>>> d8ec26d7
 		shunt = pdata->shunt_uohms;
 	} else if (!of_property_read_u32(dev->of_node,
 					 "shunt-resistor", &val)) {
